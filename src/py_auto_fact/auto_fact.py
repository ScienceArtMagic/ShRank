import copy
import torch
import torch.nn as nn
import pymf3
from .lr_module import LED, CED

r"""
Input:
    weight - weight of the original nn.module to be factorized
    rank - the rank to be applied for low-rank factorization
<<<<<<< HEAD

Output:
    low-rank factorization weight matrix U and V
"""
def linear_snmf(weight, rank, num_iter=10):
    data = matrix.cpu().numpy()
    mdl = pymf.SNMF(data, rank)
    mdl.factorize(niter)
    return torch.FloatTensor(mdl.W, device.weight.device), torch.FloatTensor(mdl.H, device.weight.device)

# Input Definition
## module - nn module to be factorized
## deepcopy - deepcopy module before factorization, return new factorized copy of the model
## ignore_lower_equal_dim - skip factorization if input feature is lower or equal to rank
## fact_led_unit - flag for skipping factorization on LED and CED unit
def auto_fact(module, rank, deepcopy=False, ignore_lower_equal_dim=True, fact_led_unit=False, solver='random'):
=======
    
Output:
   low-rank factorization weight matrix U and V
"""
def linear_svd(weight, rank, num_iter=10):
    u,s,v = torch.svd_lowrank(weight, q=rank, niter=num_iter)
    return u*s, v.T
    
r"""
Input:
    module - nn.module to be factorized
    rank - the rank to be applied for low-rank factorization
    deepcopy - deepcopy module before factorization, return new factorized copy of the model
    ignore_lower_equal_dim - skip factorization if input feature is lower or equal to rank
    fact_led_unit - flag for skipping factorization on LED and CED unit
    solver - solver for network initialization ('random', 'svd', 'nmf')
    num_iter - number of iteration for  'svd' and 'snmf' solvers
    
Output:
    low-rank version of the given module (will create a model copy if `deep_copy=True`)
"""
def auto_fact(module, rank, deepcopy=False, ignore_lower_equal_dim=True, fact_led_unit=False, solver='random', num_iter=5):
>>>>>>> a560d8c6
    if deepcopy:
        module = copy.deepcopy(module)
        
    for key, child in module._modules.items():
        if not fact_led_unit and (type(child) in [LED, CED]):
            continue
            
        if type(child) == nn.Linear:
            if ignore_lower_equal_dim and (child.in_features <= rank or child.out_features <= rank):
                # Ignore if input/output features is smaller than rank to prevent factorization on low dimensional input/output vector
                continue
                
            # Create LED unit
            led_module = LED(child.in_features, child.out_features, r=rank, bias=child.bias is not None, device=child.weight.device)
            
            # Initialize matrix
            if solver == 'svd':
<<<<<<< HEAD
                # led_module.led_unit[0] # Initialize U
                # led_module.led_unit[1] # Initialize V
                pass
            elif solver == 'snmf':
                led_module.led_unit[0], led_module.led_unit[1] = linear_snmf(module.weight, rank)

=======
                U, V = linear_svd(child.weight, rank)
                led_module.led_unit[0].weight.data = U # Initialize U
                led_module.led_unit[1].weight.data = V # Initialize V
                led_module.led_unit[1].bias = child.bias
            elif solver == 'nmf':
                # led_module.led_unit[0] # Initialize U
                # led_module.led_unit[1] # Initialize V
                led_module.led_unit[1].bias = child.bias

            # Replace module
            module._modules[key] = led_module
                
>>>>>>> a560d8c6
        elif type(child) in [nn.Conv1d, nn.Conv2d, nn.Conv3d]:
            if ignore_lower_equal_dim and (child.in_channels <= rank or child.out_channels <= rank):
                # Ignore if input/output features is smaller than rank to prevent factorization on low dimensional input/output vector
                continue
                
            # Replace with CED unit
            ced_module = CED(child.in_channels, child.out_channels, r=rank, kernel_size=child.kernel_size, stride=child.stride, 
                                        padding=child.padding, dilation=child.dilation, padding_mode=child.padding_mode, bias=child.bias is not None)
            module._modules[key] = ced_module
            
            # Initialize matrix
            if solver == 'svd':
                raise NotImplementedError
                # ced_module.led_unit[0] # Initialize U
                # ced_module.led_unit[1] # Initialize V
                ced_module.led_unit[1].bias = module.bias
            elif solver == 'nmf':
                raise NotImplementedError
                # ced_module.led_unit[0] # Initialize U
                # ced_module.led_unit[1] # Initialize V
                ced_module.led_unit[1].bias = module.bias
        else:
            # Perform recursive tracing
            child = auto_fact(child, rank, fact_led_unit=fact_led_unit, solver=solver, num_iter=num_iter)
    return module<|MERGE_RESOLUTION|>--- conflicted
+++ resolved
@@ -8,8 +8,6 @@
 Input:
     weight - weight of the original nn.module to be factorized
     rank - the rank to be applied for low-rank factorization
-<<<<<<< HEAD
-
 Output:
     low-rank factorization weight matrix U and V
 """
@@ -19,14 +17,10 @@
     mdl.factorize(niter)
     return torch.FloatTensor(mdl.W, device.weight.device), torch.FloatTensor(mdl.H, device.weight.device)
 
-# Input Definition
-## module - nn module to be factorized
-## deepcopy - deepcopy module before factorization, return new factorized copy of the model
-## ignore_lower_equal_dim - skip factorization if input feature is lower or equal to rank
-## fact_led_unit - flag for skipping factorization on LED and CED unit
-def auto_fact(module, rank, deepcopy=False, ignore_lower_equal_dim=True, fact_led_unit=False, solver='random'):
-=======
-    
+r"""
+Input:
+    weight - weight of the original nn.module to be factorized
+    rank - the rank to be applied for low-rank factorization
 Output:
    low-rank factorization weight matrix U and V
 """
@@ -48,7 +42,6 @@
     low-rank version of the given module (will create a model copy if `deep_copy=True`)
 """
 def auto_fact(module, rank, deepcopy=False, ignore_lower_equal_dim=True, fact_led_unit=False, solver='random', num_iter=5):
->>>>>>> a560d8c6
     if deepcopy:
         module = copy.deepcopy(module)
         
@@ -66,14 +59,6 @@
             
             # Initialize matrix
             if solver == 'svd':
-<<<<<<< HEAD
-                # led_module.led_unit[0] # Initialize U
-                # led_module.led_unit[1] # Initialize V
-                pass
-            elif solver == 'snmf':
-                led_module.led_unit[0], led_module.led_unit[1] = linear_snmf(module.weight, rank)
-
-=======
                 U, V = linear_svd(child.weight, rank)
                 led_module.led_unit[0].weight.data = U # Initialize U
                 led_module.led_unit[1].weight.data = V # Initialize V
@@ -82,11 +67,12 @@
                 # led_module.led_unit[0] # Initialize U
                 # led_module.led_unit[1] # Initialize V
                 led_module.led_unit[1].bias = child.bias
+            elif solver == 'snmf':
+                led_module.led_unit[0], led_module.led_unit[1] = linear_snmf(module.weight, rank)
 
             # Replace module
             module._modules[key] = led_module
                 
->>>>>>> a560d8c6
         elif type(child) in [nn.Conv1d, nn.Conv2d, nn.Conv3d]:
             if ignore_lower_equal_dim and (child.in_channels <= rank or child.out_channels <= rank):
                 # Ignore if input/output features is smaller than rank to prevent factorization on low dimensional input/output vector
