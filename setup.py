import os
import setuptools

with open("README.md", "r", encoding="utf-8") as fh:
    long_description = fh.read()

setuptools.setup(
    name="PyAutoFact",
    version="0.0.1",
    author="Samuel Cahyawijaya",
    author_email="samuel.cahyawijaya@gmail.com",
    description="Auto Factorization package for PyTorch modules",
    long_description=long_description,
    long_description_content_type="text/markdown",
    url="https://github.com/SamuelCahyawijaya/py_auto_fact",
    project_urls={
        "Bug Tracker": "https://github.com/SamuelCahyawijaya/py_auto_fact/issues",
    },
    classifiers=[
        "Programming Language :: Python :: 3",
        "License :: OSI Approved :: MIT License",
        "Operating System :: OS Independent",
    ],
    install_requires=[
        "pymf3==0.1.1",
        "transformers==4.8.2",
        "torch",
        "scipy",
        "cvxopt==1.2.6"
    ],
    package_dir={"": "src"},
    packages=setuptools.find_packages(where="src"),
<<<<<<< HEAD
    python_requires=">=3.6",
=======
    python_requires=">=3.3",
    install_requires=[
        "torch>=1.5.0"
    ]
>>>>>>> a560d8c6
)<|MERGE_RESOLUTION|>--- conflicted
+++ resolved
@@ -24,18 +24,11 @@
     install_requires=[
         "pymf3==0.1.1",
         "transformers==4.8.2",
-        "torch",
+        "torch>=1.5.0",
         "scipy",
         "cvxopt==1.2.6"
     ],
     package_dir={"": "src"},
     packages=setuptools.find_packages(where="src"),
-<<<<<<< HEAD
-    python_requires=">=3.6",
-=======
     python_requires=">=3.3",
-    install_requires=[
-        "torch>=1.5.0"
-    ]
->>>>>>> a560d8c6
 )